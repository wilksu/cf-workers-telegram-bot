<<<<<<< HEAD
import { TelegramInlineQueryResultArticle, TelegramUpdate } from './types';
=======
import ExecutionContext from './ctx';
import { TelegramUpdate } from './types';
import Webhook from './webhook';
>>>>>>> 67ea4963

export default class TelegramBot {
	token: string;
	webhook: Webhook;
	api: URL;
	update_type: string;

	commands: Record<string, (ctx: ExecutionContext) => Promise<Response>> = {};

	constructor(token: string) {
		this.token = token;
		this.webhook = new Webhook('', new Request('http://127.0.0.1'));
		this.api = new URL('https://api.telegram.org/bot' + token);
		this.update_type = '';
	}

	on(event: string, callback: (ctx: ExecutionContext) => Promise<Response>) {
		if (event !== 'on') {
			// eslint-disable-next-line
			// @ts-ignore TS7053
			this.commands[event] = callback;
		}
		return this;
	}

	async handle(request: Request): Promise<Response> {
		this.webhook = new Webhook(this.token, request);
		let update: TelegramUpdate;
		if (request.method === 'POST') {
			update = await request.json();
		} else {
			update = new TelegramUpdate({});
		}
		const url = new URL(request.url);
		if (`/${this.token}` === url.pathname) {
			switch (url.searchParams.get('command')) {
				case 'set':
					return this.webhook.set();
				default:
					break;
			}
			console.log(update);
			let command = 'default';
			let args: string[] = [];
			const ctx = new ExecutionContext(
				this,
				update
			);
			switch (ctx.update_type) {
				case 'message': {
					// @ts-expect-error already checked above
					args = update.message.text.split(' ');
					break;
				}
				case 'inline': {
					// @ts-expect-error already checked above
					args = update.inline_query.query.split(' ');
					break;
				}
				default:
					break;
			}
			if (args.at(0)?.startsWith('/')) {
				// @ts-expect-error already checked above
				command = args.at(0).slice(1);
			}
			// eslint-disable-next-line
			// @ts-ignore
			this.commands['any']?.(ctx);
			// eslint-disable-next-line
			// @ts-ignore
			if (!this.commands[command]) {
				command = 'default';
			}
			// eslint-disable-next-line
			// @ts-ignore
			return await this.commands[command]?.(ctx);
		}
		return new Response('ok');
	}
<<<<<<< HEAD

	async reply(message: string) {
		switch (this.update_type) {
			case 'message': {
				const request = new URL(this.api + '/sendMessage');
				const params = new URLSearchParams();
				params.append('chat_id', this.update.message?.chat.id.toString() ?? '');
				params.append('reply_to_message_id', this.update.message?.message_id.toString() ?? '');
				params.append('text', message);
				console.log(`${request}?${params}`);
				await fetch(`${request}?${params}`);
				break;
			}
			case 'inline': {
				const inline_request = new URL(this.api + '/answerInlineQuery');
				const inline_params = new URLSearchParams();
				inline_params.append('inline_query_id', this.update.inline_query?.id.toString() ?? '');
				inline_params.append('results', JSON.stringify([new TelegramInlineQueryResultArticle(message)]));
				console.log(`${inline_request}?${inline_params}`);
				await fetch(`${inline_request}?${inline_params}`);
				break;
			}
			default:
				break;
		}
	}
}

class Webhook {
	api: URL;
	webhook: URL;

	constructor(token: string, request: Request) {
		this.api = new URL('https://api.telegram.org/bot' + token);
		this.webhook = new URL(new URL(request.url).origin + `/${token}`);
	}

	async set() {
		const url = new URL(`${this.api.origin}${this.api.pathname}/setWebhook`);
		const params = url.searchParams;
		params.append('url', this.webhook.toString());
		params.append('max_connections', '100');
		params.append('allowed_updates', JSON.stringify(['message', 'inline_query']));
		params.append('drop_pending_updates', 'true');
		return await fetch(`${url}?${params}`);
	}
=======
>>>>>>> 67ea4963
}<|MERGE_RESOLUTION|>--- conflicted
+++ resolved
@@ -1,10 +1,6 @@
-<<<<<<< HEAD
 import { TelegramInlineQueryResultArticle, TelegramUpdate } from './types';
-=======
 import ExecutionContext from './ctx';
-import { TelegramUpdate } from './types';
 import Webhook from './webhook';
->>>>>>> 67ea4963
 
 export default class TelegramBot {
 	token: string;
@@ -49,10 +45,7 @@
 			console.log(update);
 			let command = 'default';
 			let args: string[] = [];
-			const ctx = new ExecutionContext(
-				this,
-				update
-			);
+			const ctx = new ExecutionContext(this, update);
 			switch (ctx.update_type) {
 				case 'message': {
 					// @ts-expect-error already checked above
@@ -85,53 +78,4 @@
 		}
 		return new Response('ok');
 	}
-<<<<<<< HEAD
-
-	async reply(message: string) {
-		switch (this.update_type) {
-			case 'message': {
-				const request = new URL(this.api + '/sendMessage');
-				const params = new URLSearchParams();
-				params.append('chat_id', this.update.message?.chat.id.toString() ?? '');
-				params.append('reply_to_message_id', this.update.message?.message_id.toString() ?? '');
-				params.append('text', message);
-				console.log(`${request}?${params}`);
-				await fetch(`${request}?${params}`);
-				break;
-			}
-			case 'inline': {
-				const inline_request = new URL(this.api + '/answerInlineQuery');
-				const inline_params = new URLSearchParams();
-				inline_params.append('inline_query_id', this.update.inline_query?.id.toString() ?? '');
-				inline_params.append('results', JSON.stringify([new TelegramInlineQueryResultArticle(message)]));
-				console.log(`${inline_request}?${inline_params}`);
-				await fetch(`${inline_request}?${inline_params}`);
-				break;
-			}
-			default:
-				break;
-		}
-	}
-}
-
-class Webhook {
-	api: URL;
-	webhook: URL;
-
-	constructor(token: string, request: Request) {
-		this.api = new URL('https://api.telegram.org/bot' + token);
-		this.webhook = new URL(new URL(request.url).origin + `/${token}`);
-	}
-
-	async set() {
-		const url = new URL(`${this.api.origin}${this.api.pathname}/setWebhook`);
-		const params = url.searchParams;
-		params.append('url', this.webhook.toString());
-		params.append('max_connections', '100');
-		params.append('allowed_updates', JSON.stringify(['message', 'inline_query']));
-		params.append('drop_pending_updates', 'true');
-		return await fetch(`${url}?${params}`);
-	}
-=======
->>>>>>> 67ea4963
 }