--- conflicted
+++ resolved
@@ -13,17 +13,10 @@
 	"author": "codebam",
 	"license": "Apache-2.0",
 	"devDependencies": {
-<<<<<<< HEAD
-		"@babel/preset-env": "^7.24.3",
-		"@cloudflare/workers-types": "^4.20240329.0",
-		"@typescript-eslint/eslint-plugin": "^7.4.0",
-		"@typescript-eslint/parser": "^7.4.0",
-=======
 		"@babel/preset-env": "^7.24.4",
 		"@cloudflare/workers-types": "^4.20240405.0",
 		"@typescript-eslint/eslint-plugin": "^7.5.0",
 		"@typescript-eslint/parser": "^7.5.0",
->>>>>>> a7c3c9c2
 		"esbuild": "^0.20.2",
 		"esbuild-plugin-babel": "^0.2.3",
 		"esbuild-plugin-glob": "^2.2.3",
